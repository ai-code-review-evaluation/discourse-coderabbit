--- conflicted
+++ resolved
@@ -2,14 +2,6 @@
   'angular',
   'lodash',
   'config',
-<<<<<<< HEAD
-  './graphite/graphiteDatasource',
-  './grafana/grafanaDatasource',
-  './influxdb/influxdbDatasource',
-  './opentsdb/opentsdbDatasource',
-  './elasticsearch/es-datasource',
-=======
->>>>>>> d1e33ec0
 ],
 function (angular, _, config) {
   'use strict';
@@ -71,6 +63,9 @@
       case 'opentsdb':
         Datasource = $injector.get('OpenTSDBDatasource');
         break;
+      case 'elasticsearch':
+        Datasource = $injector.get('ElasticDatasource');
+        break;
       case 'grafana':
         Datasource = $injector.get('GrafanaDatasource');
         break;
