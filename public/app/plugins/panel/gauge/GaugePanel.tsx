--- conflicted
+++ resolved
@@ -53,11 +53,7 @@
 
       return (
         <div className="singlestat-panel" key={`${timeSeries.label}-${index}`} style={style}>
-<<<<<<< HEAD
-          {this.renderGauge(value, gaugeWidth, gaugeHeight, theme)}
-=======
-          {this.renderGauge(series.stats[options.stat], gaugeWidth, gaugeHeight)}
->>>>>>> 22841756
+          {this.renderGauge(value, gaugeWidth, gaugeHeight)}
           <div style={{ textAlign: 'center' }}>{series.label}</div>
         </div>
       );
@@ -86,15 +82,7 @@
     const { options, width, height } = this.props;
     const value = timeSeries[0].stats[options.stat];
 
-<<<<<<< HEAD
-    return <div className="singlestat-panel">{this.renderGauge(value, width, height, theme)}</div>;
-=======
-    return (
-      <div className="singlestat-panel">
-        {this.renderGauge(timeSeries[0].stats[options.stat], width, height)}
-      </div>
-    );
->>>>>>> 22841756
+    return <div className="singlestat-panel">{this.renderGauge(value, width, height)}</div>;
   }
 
   renderGaugeWithTableData(panelData) {
