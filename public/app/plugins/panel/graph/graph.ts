import 'vendor/flot/jquery.flot';
import 'vendor/flot/jquery.flot.selection';
import 'vendor/flot/jquery.flot.time';
import 'vendor/flot/jquery.flot.stack';
import 'vendor/flot/jquery.flot.stackpercent';
import 'vendor/flot/jquery.flot.fillbelow';
import 'vendor/flot/jquery.flot.crosshair';
import 'vendor/flot/jquery.flot.dashes';
import './jquery.flot.events';

import $ from 'jquery';
import _ from 'lodash';
import moment from 'moment';
import kbn from 'app/core/utils/kbn';
import {tickStep} from 'app/core/utils/ticks';
import {appEvents, coreModule} from 'app/core/core';
import GraphTooltip from './graph_tooltip';
import {ThresholdManager} from './threshold_manager';
import {EventManager} from 'app/features/annotations/all';
import {convertValuesToHistogram, getSeriesValues} from './histogram';

/** @ngInject **/
<<<<<<< HEAD
function graphDirective($rootScope, timeSrv, contextSrv) {
=======
function graphDirective(timeSrv, popoverSrv, contextSrv) {
>>>>>>> 63b717f6
  return {
    restrict: 'A',
    template: '',
    link: function(scope, elem) {
      var ctrl = scope.ctrl;
      var dashboard = ctrl.dashboard;
      var panel = ctrl.panel;
      var annotations = [];
      var data;
      var plot;
      var sortedSeries;
      var panelWidth = 0;
      var eventManager = new EventManager(ctrl);
      var thresholdManager = new ThresholdManager(ctrl);
      var tooltip = new GraphTooltip(elem, dashboard, scope, function() {
        return sortedSeries;
      });

      // panel events
      ctrl.events.on('panel-teardown', () => {
        thresholdManager = null;

        if (plot) {
          plot.destroy();
          plot = null;
        }
      });

      /**
       * Split graph rendering into two parts.
       * First, calculate series stats in buildFlotPairs() function. Then legend rendering started
       * (see ctrl.events.on('render') in legend.ts).
       * When legend is rendered it emits 'legend-rendering-complete' and graph rendered.
       */
      ctrl.events.on('render', (renderData) => {
        data = renderData || data;
        if (!data) {
          return;
        }
        annotations = ctrl.annotations || [];
        buildFlotPairs(data);
        ctrl.events.emit('render-legend');
      });

      ctrl.events.on('legend-rendering-complete', () => {
        render_panel();
      });

      // global events
      appEvents.on('graph-hover', (evt) => {
        // ignore other graph hover events if shared tooltip is disabled
        if (!dashboard.sharedTooltipModeEnabled()) {
          return;
        }

        // ignore if we are the emitter
        if (!plot || evt.panel.id === panel.id || ctrl.otherPanelInFullscreenMode()) {
          return;
        }

        tooltip.show(evt.pos);
      }, scope);

      appEvents.on('graph-hover-clear', (event, info) => {
        if (plot) {
          tooltip.clear(plot);
        }
      }, scope);

      function shouldAbortRender() {
        if (!data) {
          return true;
        }

        if (panelWidth === 0) {
          return true;
        }

        return false;
      }

      function drawHook(plot) {
        // add left axis labels
        if (panel.yaxes[0].label && panel.yaxes[0].show) {
          $("<div class='axisLabel left-yaxis-label flot-temp-elem'></div>").text(panel.yaxes[0].label).appendTo(elem);
        }

        // add right axis labels
        if (panel.yaxes[1].label && panel.yaxes[1].show) {
          $("<div class='axisLabel right-yaxis-label flot-temp-elem'></div>").text(panel.yaxes[1].label).appendTo(elem);
        }

        if (ctrl.dataWarning) {
          $(`<div class="datapoints-warning flot-temp-elem">${ctrl.dataWarning.title}</div>`).appendTo(elem);
        }

        thresholdManager.draw(plot);
      }

      function processOffsetHook(plot, gridMargin) {
        var left = panel.yaxes[0];
        var right = panel.yaxes[1];
        if (left.show && left.label) { gridMargin.left = 20; }
        if (right.show && right.label) { gridMargin.right = 20; }

        // apply y-axis min/max options
        var yaxis = plot.getYAxes();
        for (var i = 0; i < yaxis.length; i++) {
          var axis = yaxis[i];
          var panelOptions = panel.yaxes[i];
          axis.options.max = axis.options.max !== null ? axis.options.max : panelOptions.max;
          axis.options.min = axis.options.min !== null ? axis.options.min : panelOptions.min;
        }
      }

      // Series could have different timeSteps,
      // let's find the smallest one so that bars are correctly rendered.
      // In addition, only take series which are rendered as bars for this.
      function getMinTimeStepOfSeries(data) {
        var min = Number.MAX_VALUE;

        for (let i = 0; i < data.length; i++) {
          if (!data[i].stats.timeStep) {
            continue;
          }
          if (panel.bars) {
            if (data[i].bars && data[i].bars.show === false) {
              continue;
            }
          } else {
            if (typeof data[i].bars === 'undefined' || typeof data[i].bars.show === 'undefined' || !data[i].bars.show) {
              continue;
            }
          }

          if (data[i].stats.timeStep < min) {
            min = data[i].stats.timeStep;
          }
        }

        return min;
      }

      // Function for rendering panel
      function render_panel() {
        panelWidth =  elem.width();
        if (shouldAbortRender()) {
          return;
        }

        // give space to alert editing
        thresholdManager.prepare(elem, data);

        // un-check dashes if lines are unchecked
        panel.dashes = panel.lines ? panel.dashes : false;

        // Populate element
        let options: any = buildFlotOptions(panel);
        prepareXAxis(options, panel);
        configureYAxisOptions(data, options);
        thresholdManager.addFlotOptions(options, panel);
        eventManager.addFlotEvents(annotations, options);

        sortedSeries = sortSeries(data, panel);
        callPlot(options, true);
      }

      function buildFlotPairs(data) {
        for (let i = 0; i < data.length; i++) {
          let series = data[i];
          series.data = series.getFlotPairs(series.nullPointMode || panel.nullPointMode);

          // if hidden remove points and disable stack
          if (ctrl.hiddenSeries[series.alias]) {
            series.data = [];
            series.stack = false;
          }
        }
      }

      function prepareXAxis(options, panel) {
        switch (panel.xaxis.mode) {
          case 'series': {
            options.series.bars.barWidth = 0.7;
            options.series.bars.align = 'center';

            for (let i = 0; i < data.length; i++) {
              let series = data[i];
              series.data = [[i + 1, series.stats[panel.xaxis.values[0]]]];
            }

            addXSeriesAxis(options);
            break;
          }
          case 'histogram': {
            let bucketSize: number;
            let values = getSeriesValues(data);

            if (data.length && values.length) {
              let histMin = _.min(_.map(data, s => s.stats.min));
              let histMax = _.max(_.map(data, s => s.stats.max));
              let ticks = panel.xaxis.buckets || panelWidth / 50;
              bucketSize = tickStep(histMin, histMax, ticks);
              let histogram = convertValuesToHistogram(values, bucketSize);
              data[0].data = histogram;
              options.series.bars.barWidth = bucketSize * 0.8;
            } else {
              bucketSize = 0;
            }

            addXHistogramAxis(options, bucketSize);
            break;
          }
          case 'table': {
            options.series.bars.barWidth = 0.7;
            options.series.bars.align = 'center';
            addXTableAxis(options);
            break;
          }
          default: {
            options.series.bars.barWidth = getMinTimeStepOfSeries(data) / 1.5;
            addTimeAxis(options);
            break;
          }
        }
      }

      function callPlot(options, incrementRenderCounter) {
        try {
          plot = $.plot(elem, sortedSeries, options);
          if (ctrl.renderError) {
            delete ctrl.error;
            delete ctrl.inspector;
          }
        } catch (e) {
          console.log('flotcharts error', e);
          ctrl.error = e.message || "Render Error";
          ctrl.renderError = true;
          ctrl.inspector = {error: e};
        }

        if (incrementRenderCounter) {
          ctrl.renderingCompleted();
        }
      }

      function buildFlotOptions(panel) {
        const stack = panel.stack ? true : null;
        let options = {
          hooks: {
            draw: [drawHook],
            processOffset: [processOffsetHook],
          },
          legend: { show: false },
          series: {
            stackpercent: panel.stack ? panel.percentage : false,
            stack: panel.percentage ? null : stack,
            lines:  {
              show: panel.lines,
              zero: false,
              fill: translateFillOption(panel.fill),
              lineWidth: panel.dashes ? 0 : panel.linewidth,
              steps: panel.steppedLine
            },
            dashes: {
              show: panel.dashes,
              lineWidth: panel.linewidth,
              dashLength: [panel.dashLength, panel.spaceLength]
            },
            bars: {
              show: panel.bars,
              fill: 1,
              barWidth: 1,
              zero: false,
              lineWidth: 0
            },
            points: {
              show: panel.points,
              fill: 1,
              fillColor: false,
              radius: panel.points ? panel.pointradius : 2
            },
            shadowSize: 0
          },
          yaxes: [],
          xaxis: {},
          grid: {
            minBorderMargin: 0,
            markings: [],
            backgroundColor: null,
            borderWidth: 0,
            hoverable: true,
            clickable: true,
            color: '#c8c8c8',
            margin: { left: 0, right: 0 },
            labelMarginX: 0,
          },
          selection: {
            mode: "x",
            color: '#666'
          },
          crosshair: {
            mode: 'x'
          }
        };
        return options;
      }

      function sortSeries(series, panel) {
        var sortBy = panel.legend.sort;
        var sortOrder = panel.legend.sortDesc;
        var haveSortBy = sortBy !== null || sortBy !== undefined;
        var haveSortOrder = sortOrder !== null || sortOrder !== undefined;
        var shouldSortBy = panel.stack && haveSortBy && haveSortOrder;
        var sortDesc = panel.legend.sortDesc === true ? -1 : 1;

        series.sort((x, y) => {
          if (x.zindex > y.zindex) {
            return 1;
          }

          if (x.zindex < y.zindex) {
            return -1;
          }

          if (shouldSortBy) {
            if (x.stats[sortBy] > y.stats[sortBy]) {
              return 1 * sortDesc;
            }
            if (x.stats[sortBy] < y.stats[sortBy]) {
              return -1 * sortDesc;
            }
          }

          return 0;
        });

        return series;
      }

      function translateFillOption(fill) {
        if (panel.percentage && panel.stack) {
          return fill === 0 ? 0.001 : fill/10;
        } else {
          return fill/10;
        }
      }

      function addTimeAxis(options) {
        var ticks = panelWidth / 100;
        var min = _.isUndefined(ctrl.range.from) ? null : ctrl.range.from.valueOf();
        var max = _.isUndefined(ctrl.range.to) ? null : ctrl.range.to.valueOf();

        options.xaxis = {
          timezone: dashboard.getTimezone(),
          show: panel.xaxis.show,
          mode: "time",
          min: min,
          max: max,
          label: "Datetime",
          ticks: ticks,
          timeformat: time_format(ticks, min, max),
        };
      }

      function addXSeriesAxis(options) {
        var ticks = _.map(data, function(series, index) {
          return [index + 1, series.alias];
        });

        options.xaxis = {
          timezone: dashboard.getTimezone(),
          show: panel.xaxis.show,
          mode: null,
          min: 0,
          max: ticks.length + 1,
          label: "Datetime",
          ticks: ticks
        };
      }

      function addXHistogramAxis(options, bucketSize) {
        let ticks, min, max;
        let defaultTicks = panelWidth / 50;

        if (data.length && bucketSize) {
          ticks = _.map(data[0].data, point => point[0]);
          min = _.min(ticks);
          max = _.max(ticks);

          // Adjust tick step
          let tickStep = bucketSize;
          let ticks_num = Math.floor((max - min) / tickStep);
          while (ticks_num > defaultTicks) {
            tickStep = tickStep * 2;
            ticks_num = Math.ceil((max - min) / tickStep);
          }

          // Expand ticks for pretty view
          min = Math.floor(min / tickStep) * tickStep;
          max = Math.ceil(max / tickStep) * tickStep;

          ticks = [];
          for (let i = min; i <= max; i += tickStep) {
            ticks.push(i);
          }
        } else {
          // Set defaults if no data
          ticks = defaultTicks / 2;
          min = 0;
          max = 1;
        }

        options.xaxis = {
          timezone: dashboard.getTimezone(),
          show: panel.xaxis.show,
          mode: null,
          min: min,
          max: max,
          label: "Histogram",
          ticks: ticks
        };

        // Use 'short' format for histogram values
        configureAxisMode(options.xaxis, 'short');
      }

      function addXTableAxis(options) {
        var ticks = _.map(data, function(series, seriesIndex) {
          return _.map(series.datapoints, function(point, pointIndex) {
            var tickIndex = seriesIndex * series.datapoints.length + pointIndex;
            return [tickIndex + 1, point[1]];
          });
        });
        ticks = _.flatten(ticks, true);

        options.xaxis = {
          timezone: dashboard.getTimezone(),
          show: panel.xaxis.show,
          mode: null,
          min: 0,
          max: ticks.length + 1,
          label: "Datetime",
          ticks: ticks
        };
      }

      function configureYAxisOptions(data, options) {
        var defaults = {
          position: 'left',
          show: panel.yaxes[0].show,
          index: 1,
          logBase: panel.yaxes[0].logBase || 1,
          min: parseNumber(panel.yaxes[0].min),
          max: parseNumber(panel.yaxes[0].max),
          tickDecimals: panel.yaxes[0].decimals
        };

        options.yaxes.push(defaults);

        if (_.find(data, {yaxis: 2})) {
          var secondY = _.clone(defaults);
          secondY.index = 2;
          secondY.show = panel.yaxes[1].show;
          secondY.logBase = panel.yaxes[1].logBase || 1;
          secondY.position = 'right';
          secondY.min = parseNumber(panel.yaxes[1].min);
          secondY.max = parseNumber(panel.yaxes[1].max);
          secondY.tickDecimals = panel.yaxes[1].decimals;
          options.yaxes.push(secondY);

          applyLogScale(options.yaxes[1], data);
          configureAxisMode(options.yaxes[1], panel.percentage && panel.stack ? "percent" : panel.yaxes[1].format);
        }
        applyLogScale(options.yaxes[0], data);
        configureAxisMode(options.yaxes[0], panel.percentage && panel.stack ? "percent" : panel.yaxes[0].format);
      }

      function parseNumber(value: any) {
        if (value === null || typeof value === 'undefined') {
          return null;
        }

        return _.toNumber(value);
      }

      function applyLogScale(axis, data) {
        if (axis.logBase === 1) {
          return;
        }

        const minSetToZero = axis.min === 0;

        if (axis.min < Number.MIN_VALUE) {
          axis.min = null;
        }
        if (axis.max < Number.MIN_VALUE) {
          axis.max = null;
        }

        var series, i;
        var max = axis.max, min = axis.min;

        for (i = 0; i < data.length; i++) {
          series = data[i];
          if (series.yaxis === axis.index) {
            if (!max || max < series.stats.max) {
              max = series.stats.max;
            }
            if (!min || min > series.stats.logmin) {
              min = series.stats.logmin;
            }
          }
        }

        axis.transform = function(v) { return (v < Number.MIN_VALUE) ? null : Math.log(v) / Math.log(axis.logBase); };
        axis.inverseTransform  = function (v) { return Math.pow(axis.logBase,v); };

        if (!max && !min) {
          max = axis.inverseTransform(+2);
          min = axis.inverseTransform(-2);
        } else if (!max) {
          max = min*axis.inverseTransform(+4);
        } else if (!min) {
          min = max*axis.inverseTransform(-4);
        }

        if (axis.min) {
          min = axis.inverseTransform(Math.ceil(axis.transform(axis.min)));
        } else {
          min = axis.min = axis.inverseTransform(Math.floor(axis.transform(min)));
        }
        if (axis.max) {
          max = axis.inverseTransform(Math.floor(axis.transform(axis.max)));
        } else {
          max = axis.max = axis.inverseTransform(Math.ceil(axis.transform(max)));
        }

        if (!min || min < Number.MIN_VALUE || !max || max < Number.MIN_VALUE) {
          return;
        }

        if (Number.isFinite(min) && Number.isFinite(max)) {
          if (minSetToZero) {
            axis.min = 0.1;
            min = 1;
          }

          axis.ticks = generateTicksForLogScaleYAxis(min, max, axis.logBase);
          if (minSetToZero) {
            axis.ticks.unshift(0.1);
          }
          if (axis.ticks[axis.ticks.length - 1] > axis.max) {
            axis.max = axis.ticks[axis.ticks.length - 1];
          }
        } else {
          axis.ticks = [1, 2];
          delete axis.min;
          delete axis.max;
        }
      }

      function generateTicksForLogScaleYAxis(min, max, logBase) {
        let ticks = [];

        var nextTick;
        for (nextTick = min; nextTick <= max; nextTick *= logBase) {
          ticks.push(nextTick);
        }

        const maxNumTicks = Math.ceil(ctrl.height/25);
        const numTicks = ticks.length;
        if (numTicks > maxNumTicks) {
          const factor = Math.ceil(numTicks/maxNumTicks) * logBase;
          ticks = [];

          for (nextTick = min; nextTick <= (max * factor); nextTick *= factor) {
            ticks.push(nextTick);
          }
        }

        return ticks;
      }

      function configureAxisMode(axis, format) {
        axis.tickFormatter = function(val, axis) {
          return kbn.valueFormats[format](val, axis.tickDecimals, axis.scaledDecimals);
        };
      }

      function time_format(ticks, min, max) {
        if (min && max && ticks) {
          var range = max - min;
          var secPerTick = (range/ticks) / 1000;
          var oneDay = 86400000;
          var oneYear = 31536000000;

          if (secPerTick <= 45) {
            return "%H:%M:%S";
          }
          if (secPerTick <= 7200 || range <= oneDay) {
            return "%H:%M";
          }
          if (secPerTick <= 80000) {
            return "%m/%d %H:%M";
          }
          if (secPerTick <= 2419200 || range <= oneYear) {
            return "%m/%d";
          }
          return "%Y-%m";
        }

        return "%H:%M";
      }

      elem.bind("plotselected", function (event, ranges) {
        if (panel.xaxis.mode !== 'time') {
          // Skip if panel in histogram or series mode
          plot.clearSelection();
          return;
        }

        if ((ranges.ctrlKey || ranges.metaKey) && contextSrv.isEditor) {
          // Add annotation
          setTimeout(() => {
            eventManager.updateTime(ranges.xaxis);
          }, 100);
        } else {
          scope.$apply(function() {
            timeSrv.setTime({
              from  : moment.utc(ranges.xaxis.from),
              to    : moment.utc(ranges.xaxis.to),
            });
          });
        }
      });

      elem.bind("plotclick", function (event, pos, item) {
        if (panel.xaxis.mode !== 'time') {
          // Skip if panel in histogram or series mode
          return;
        }

        if ((pos.ctrlKey || pos.metaKey) && contextSrv.isEditor) {
          // Skip if range selected (added in "plotselected" event handler)
          let isRangeSelection = pos.x !== pos.x1;
          if (!isRangeSelection) {
            setTimeout(() => {
              eventManager.updateTime({from: pos.x, to: null});
            }, 100);
          }
        }
      });

      scope.$on('$destroy', function() {
        tooltip.destroy();
        elem.off();
        elem.remove();
      });
    }
  };
}

coreModule.directive('grafanaGraph', graphDirective);<|MERGE_RESOLUTION|>--- conflicted
+++ resolved
@@ -20,11 +20,7 @@
 import {convertValuesToHistogram, getSeriesValues} from './histogram';
 
 /** @ngInject **/
-<<<<<<< HEAD
-function graphDirective($rootScope, timeSrv, contextSrv) {
-=======
 function graphDirective(timeSrv, popoverSrv, contextSrv) {
->>>>>>> 63b717f6
   return {
     restrict: 'A',
     template: '',
