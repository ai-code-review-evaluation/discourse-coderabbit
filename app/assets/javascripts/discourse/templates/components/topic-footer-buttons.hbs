{{#if showAdminButton}}
  {{topic-admin-menu-button
    topic=topic
    openUpwards="true"
    toggleMultiSelect=toggleMultiSelect
    deleteTopic=deleteTopic
    recoverTopic=recoverTopic
    toggleClosed=toggleClosed
    toggleArchived=toggleArchived
    toggleVisibility=toggleVisibility
    showAutoClose=showAutoClose
    showFeatureTopic=showFeatureTopic
    showChangeTimestamp=showChangeTimestamp
    convertToPublicTopic=convertToPublicTopic
    convertToPrivateMessage=convertToPrivateMessage}}
{{/if}}

{{#unless topic.isPrivateMessage}}
  {{#if site.mobileView}}
    {{topic-footer-mobile-dropdown topic=topic
                                   showInvite=showInvite
                                   showFlagTopic=showFlagTopic}}
  {{else}}
    {{d-button class=bookmarkClass
               title=bookmarkTitle
               label=bookmarkLabel
               icon="bookmark"
               action=toggleBookmark}}

    <button class="btn share" data-share-url={{topic.shareUrl}} title={{i18n "topic.share.help"}}>
      {{fa-icon "link"}}
      {{i18n "topic.share.title"}}
    </button>

    {{#if topic.details.can_flag_topic}}
      {{d-button class="flag-topic"
                 title="topic.flag_topic.help"
                 label="topic.flag_topic.title"
                 icon="flag"
                 action=showFlagTopic}}
    {{/if}}

  {{/if}}
{{/unless}}

{{#if canInviteTo}}
  {{d-button class="invite-topic"
             title="topic.invite_reply.help"
             label="topic.invite_reply.title"
             icon="users"
             action=showInvite
             disabled=inviteDisabled}}
{{/if}}

{{#if topic.isPrivateMessage}}
  {{d-button class="standard"
             title=archiveTitle
             label=archiveLabel
             icon=archiveIcon
             action=toggleArchiveMessage}}
{{/if}}

{{plugin-outlet name="topic-footer-main-buttons-before-create"
                args=(hash topic=topic)
                connectorTagName="span"}}

{{#if topic.details.can_create_post}}
  {{d-button class="btn-primary create"
             icon="reply"
<<<<<<< HEAD
             action="replyToPost"
             label="topic.reply.topic.title"
             title="topic.reply.topic.help"}}
=======
             action=replyToPost
             label="topic.reply.title"
             title="topic.reply.help"}}
>>>>>>> 43a8a7c8
{{/if}}

{{plugin-outlet name="after-topic-footer-main-buttons"
                args=(hash topic=topic)
                connectorTagName="span"}}

{{pinned-button topic=topic}}
{{topic-notifications-button topic=topic}}
{{plugin-outlet name="after-topic-footer-buttons"
                args=(hash topic=topic)
                connectorTagName="span"}}<|MERGE_RESOLUTION|>--- conflicted
+++ resolved
@@ -67,15 +67,9 @@
 {{#if topic.details.can_create_post}}
   {{d-button class="btn-primary create"
              icon="reply"
-<<<<<<< HEAD
-             action="replyToPost"
+             action=replyToPost
              label="topic.reply.topic.title"
              title="topic.reply.topic.help"}}
-=======
-             action=replyToPost
-             label="topic.reply.title"
-             title="topic.reply.help"}}
->>>>>>> 43a8a7c8
 {{/if}}
 
 {{plugin-outlet name="after-topic-footer-main-buttons"
